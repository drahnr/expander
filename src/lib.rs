use fs_err as fs;
use proc_macro2::TokenStream;
use quote::quote;
use std::env;
use std::io::Write;
use std::path::Path;

/// Rust edition to format for.
#[derive(Debug, Clone, Copy)]
pub enum Edition {
    Unspecified,
    _2015,
    _2018,
    _2021,
}

impl std::default::Default for Edition {
    fn default() -> Self {
        Self::Unspecified
    }
}

impl std::fmt::Display for Edition {
    fn fmt(&self, f: &mut std::fmt::Formatter<'_>) -> std::fmt::Result {
        let s = match self {
            Self::_2015 => "2015",
            Self::_2018 => "2018",
            Self::_2021 => "2021",
            Self::Unspecified => "",
        };
        write!(f, "{}", s)
    }
}

/// The channel to use for formatting.
#[derive(Debug, Clone, Copy, PartialEq, Eq, Default)]
pub enum Channel {
    #[default]
    Default,
    Stable,
    Beta,
    Nightly,
}

impl std::fmt::Display for Channel {
    fn fmt(&self, f: &mut std::fmt::Formatter<'_>) -> std::fmt::Result {
        let s = match self {
            Self::Stable => "+stable",
            Self::Beta => "+beta",
            Self::Nightly => "+nightly",
            Self::Default => return Ok(()),
        };
        write!(f, "{}", s)
    }
}

#[derive(Debug, Clone)]
enum RustFmt {
    Yes {
        edition: Edition,
        channel: Channel,
        allow_failure: bool,
    },
    No,
}

impl std::default::Default for RustFmt {
    fn default() -> Self {
        RustFmt::No
    }
}

impl From<Edition> for RustFmt {
    fn from(edition: Edition) -> Self {
        RustFmt::Yes {
            edition,
            channel: Channel::Default,
            allow_failure: false,
        }
    }
}

/// Expander to replace a tokenstream by a include to a file
#[derive(Default, Debug)]
pub struct Expander {
    /// Determines if the whole file `include!` should be done (`false`) or not (`true`).
    dry: bool,
    /// If `true`, print the generated destination file to terminal.
    verbose: bool,
    /// Filename for the generated indirection file to be used.
    filename_base: String,
    /// Additional comment to be added.
    comment: Option<String>,
    /// Format using `rustfmt` in your path.
    rustfmt: RustFmt,
}

impl Expander {
    /// Create a new expander.
    ///
    /// The `filename_base` will be expanded to `{filename_base}-{digest}.rs` in order to dismabiguate
    /// .
    pub fn new(filename_base: impl AsRef<str>) -> Self {
        Self {
            dry: false,
            verbose: false,
            filename_base: filename_base.as_ref().to_owned(),
            comment: None,
            rustfmt: RustFmt::No,
        }
    }

    /// Add a header comment.
    pub fn add_comment(mut self, comment: impl Into<Option<String>>) -> Self {
        self.comment = comment.into().map(|comment| format!("/* {} */\n", comment));
        self
    }

    /// Format the resulting file, for readability.
    pub fn fmt(mut self, edition: impl Into<Edition>) -> Self {
        self.rustfmt = RustFmt::Yes {
            edition: edition.into(),
            channel: Channel::Default,
            allow_failure: false,
        };
        self
    }

    /// Format the resulting file, for readability.
    ///
    /// Allows to specify `channel` and if a failure is fatal in addition.
    ///
    /// Note: Calling [`fn fmt(..)`] afterwards will override settings given.
    pub fn fmt_full(
        mut self,
        channel: impl Into<Channel>,
        edition: impl Into<Edition>,
        allow_failure: bool,
    ) -> Self {
        self.rustfmt = RustFmt::Yes {
            edition: edition.into(),
            channel: channel.into(),
            allow_failure,
        };
        self
    }

    /// Do not modify the provided tokenstream.
    pub fn dry(mut self, dry: bool) -> Self {
        self.dry = dry;
        self
    }

    /// Print the path of the generated file to `stderr` during the proc-macro invocation.
    pub fn verbose(mut self, verbose: bool) -> Self {
        self.verbose = verbose;
        self
    }

    #[cfg(any(feature = "syndicate", test))]
    /// Create a file with `filename` under `env!("OUT_DIR")` if it's not an `Err(_)`.
    pub fn maybe_write_to_out_dir(
        self,
        tokens: impl Into<Result<TokenStream, syn::Error>>,
    ) -> Result<syn::Result<TokenStream>, std::io::Error> {
        self.maybe_write_to(tokens, std::path::PathBuf::from(env!("OUT_DIR")).as_path())
    }

    /// Create a file with `filename` under `env!("OUT_DIR")`.
    pub fn write_to_out_dir(self, tokens: TokenStream) -> Result<TokenStream, std::io::Error> {
        let out = std::path::PathBuf::from(env!("OUT_DIR"));
        self.write_to(tokens, out.as_path())
    }

    #[cfg(any(feature = "syndicate", test))]
    /// Create a file with `filename` at `dest` if it's not an `Err(_)`.
    pub fn maybe_write_to(
        self,
        maybe_tokens: impl Into<Result<TokenStream, syn::Error>>,
        dest_dir: &Path,
    ) -> Result<syn::Result<TokenStream>, std::io::Error> {
        match maybe_tokens.into() {
            Ok(tokens) => Ok(Ok(self.write_to(tokens, dest_dir)?)),
            err => Ok(err),
        }
    }

    /// Create a file with `self.filename` in  `dest_dir`.
    pub fn write_to(
        self,
        tokens: TokenStream,
        dest_dir: &Path,
    ) -> Result<TokenStream, std::io::Error> {
        if self.dry {
            Ok(tokens)
        } else {
            expand_to_file(
                tokens,
                dest_dir.join(self.filename_base).as_path(),
                dest_dir,
                self.rustfmt,
                self.comment,
                self.verbose,
            )
        }
    }
}

/// Take the leading 6 bytes and convert them to 12 hex ascii characters.
fn make_suffix(digest: &[u8; 32]) -> String {
    let mut shortened_hex = String::with_capacity(12);
    const TABLE: &[u8] = b"0123456789abcdef";
    for &byte in digest.iter().take(6) {
        shortened_hex.push(TABLE[((byte >> 4) & 0x0F) as usize] as char);
        shortened_hex.push(TABLE[((byte >> 0) & 0x0F) as usize] as char);
    }
    shortened_hex
}

/// Expand a proc-macro to file.
///
/// The current working directory `cwd` is only used for the `rustfmt` invocation
/// and hence influences where the config files would be pulled in from.
fn expand_to_file(
    tokens: TokenStream,
    dest: &Path,
    cwd: &Path,
    rustfmt: RustFmt,
    comment: impl Into<Option<String>>,
    verbose: bool,
) -> Result<TokenStream, std::io::Error> {
    let token_str = tokens.to_string();
    #[cfg(feature = "pretty")]
    let token_str = match syn::parse_file(&token_str) {
        Err(e) => {
            eprintln!("expander: failed to prettify {}: {:?}", dest.display(), e);
            token_str
        }
        Ok(sf) => prettyplease::unparse(&sf),
    };

    // we need to disambiguate for transitive dependencies, that might create different output to not override one another
    let mut bytes = token_str.as_bytes();
    let hash = <blake2::Blake2s256 as blake2::Digest>::digest(bytes);
    let shortened_hex = make_suffix(hash.as_ref());

    let dest =
        std::path::PathBuf::from(dest.display().to_string() + "-" + shortened_hex.as_str() + ".rs");

    let mut f = fs::OpenOptions::new()
        .write(true)
        .create(true)
        .truncate(true)
        .open(dest.as_path())?;

    // Force implicit drop of FileGuard before rustfmt to prevent intermittent partial file locking issues on Windows (os error 33)
    {
        let Ok(mut f) = file_guard::try_lock(f.file_mut(), file_guard::Lock::Exclusive, 0, 64)
        else {
            // the digest of the file will not match if the content to be written differed, hence any existing lock
            // means we are already writing the same content to the file
            if verbose {
                eprintln!("expander: already in progress of writing identical content to {} by a different crate", dest.display());
            }
            // now actually wait until the write is complete
            let _lock = file_guard::lock(f.file_mut(), file_guard::Lock::Exclusive, 0, 64)
                .expect("File Lock never fails us. qed");

            if verbose {
                eprintln!("expander: lock was release, referencing");
            }

            let dest = dest.display().to_string();
            return Ok(quote! {
                include!( #dest );
            });
        };

        if verbose {
            eprintln!("expander: writing {}", dest.display());
        }

        if let Some(comment) = comment.into() {
            f.write_all(&mut comment.as_bytes())?;
        }

        f.write_all(&mut bytes)?;
    } // guard implicitly dropped here; now safe to call rustfmt

    if let RustFmt::Yes {
        channel,
        edition,
        allow_failure,
    } = rustfmt
    {
        let mut process = std::process::Command::new("rustfmt");
        if Channel::Default != channel {
            process.arg(channel.to_string());
        }
        process
            .arg(format!("--edition={}", edition))
            .arg(&dest)
            .current_dir(cwd);

<<<<<<< HEAD
        let res = process.status();
        match res {
            Err(err) => {
                if allow_failure {
                    eprintln!(
                        "expander: failed to format file {} due to {}",
                        dest.display(),
                        err
                    );
                } else {
                    return Err(err);
                }
            }
            Ok(exit_status) => {
                if !exit_status.success() {
                    let error = std::io::Error::new(
                        std::io::ErrorKind::Other,
                        format!(
                            "rustfmt failed with exit code {} on file {}",
                            exit_status.code().unwrap_or(-1),
                            dest.display()
                        ),
                    );
                    if allow_failure {
                        eprintln!("expander: {}", error);
                    } else {
                        return Err(error);
                    }
                }
=======
        handle_rustfmt_result(process.status(), &dest, allow_failure)?;
    }

    let dest = dest.display().to_string();
    Ok(quote! {
        include!( #dest );
    })
}

fn handle_rustfmt_result(
    res: std::io::Result<std::process::ExitStatus>,
    dest: &Path,
    allow_failure: bool,
) -> std::io::Result<()> {
    match res {
        Err(err) => {
            if allow_failure {
                eprintln!(
                    "expander: failed to format file {} due to {}",
                    dest.display(),
                    err
                );
                Ok(())
            } else {
                Err(err)
            }
        }
        Ok(exit_status) => {
            if !exit_status.success() {
                let error = std::io::Error::new(
                    std::io::ErrorKind::Other,
                    format!(
                        "rustfmt failed with exit code {} on file {}",
                        exit_status.code().unwrap_or(-1),
                        dest.display()
                    ),
                );
                if allow_failure {
                    eprintln!("expander: {}", error);
                    Ok(())
                } else {
                    Err(error)
                }
            } else {
                Ok(())
>>>>>>> 332746f1
            }
        }
    }
}

#[cfg(test)]
mod tests;<|MERGE_RESOLUTION|>--- conflicted
+++ resolved
@@ -302,37 +302,6 @@
             .arg(&dest)
             .current_dir(cwd);
 
-<<<<<<< HEAD
-        let res = process.status();
-        match res {
-            Err(err) => {
-                if allow_failure {
-                    eprintln!(
-                        "expander: failed to format file {} due to {}",
-                        dest.display(),
-                        err
-                    );
-                } else {
-                    return Err(err);
-                }
-            }
-            Ok(exit_status) => {
-                if !exit_status.success() {
-                    let error = std::io::Error::new(
-                        std::io::ErrorKind::Other,
-                        format!(
-                            "rustfmt failed with exit code {} on file {}",
-                            exit_status.code().unwrap_or(-1),
-                            dest.display()
-                        ),
-                    );
-                    if allow_failure {
-                        eprintln!("expander: {}", error);
-                    } else {
-                        return Err(error);
-                    }
-                }
-=======
         handle_rustfmt_result(process.status(), &dest, allow_failure)?;
     }
 
@@ -378,7 +347,6 @@
                 }
             } else {
                 Ok(())
->>>>>>> 332746f1
             }
         }
     }
